// Copyright 2024 TiKV Authors
//
// Licensed under the Apache License, Version 2.0 (the "License");
// you may not use this file except in compliance with the License.
// You may obtain a copy of the License at
//
//     http://www.apache.org/licenses/LICENSE-2.0
//
// Unless required by applicable law or agreed to in writing, software
// distributed under the License is distributed on an "AS IS" BASIS,
// WITHOUT WARRANTIES OR CONDITIONS OF ANY KIND, either express or implied.
// See the License for the specific language governing permissions and
// limitations under the License.

package transaction

import (
	"bytes"
	"context"
	"encoding/binary"
	"encoding/json"
	"fmt"
	"hash/crc32"
	"io"
	"net/http"
	"sort"
	"strings"
	"time"

	"github.com/pingcap/kvproto/pkg/errorpb"
	"github.com/pingcap/kvproto/pkg/kvrpcpb"
	"github.com/pingcap/kvproto/pkg/metapb"
	"github.com/pkg/errors"
	"github.com/tikv/client-go/v2/config"
	tikverr "github.com/tikv/client-go/v2/error"
	"github.com/tikv/client-go/v2/internal/apicodec"
	"github.com/tikv/client-go/v2/internal/client"
	"github.com/tikv/client-go/v2/internal/locate"
	"github.com/tikv/client-go/v2/internal/logutil"
	"github.com/tikv/client-go/v2/internal/resourcecontrol"
	"github.com/tikv/client-go/v2/internal/retry"
	"github.com/tikv/client-go/v2/kv"
	"github.com/tikv/client-go/v2/metrics"
	"github.com/tikv/client-go/v2/tikvrpc"
	"github.com/tikv/client-go/v2/txnkv/txnlock"
	"github.com/tikv/client-go/v2/util"
	resourceControlClient "github.com/tikv/pd/client/resource_group/controller"
	atomicutil "go.uber.org/atomic"
	"go.uber.org/zap"
)

var (
	// BuildTxnFileMaxBackoff is max sleep time (in millisecond) to build TxnFile.
	BuildTxnFileMaxBackoff = atomicutil.NewUint64(60000)

	buildChunkErrMsg string = "txn file: build chunk failed"
)

const (
	PreSplitRegionChunks = 4

	// MaxTxnChunkSizeInParallel is the max parallel size when prewrite/commit txn chunks.
	MaxTxnChunkSizeInParallel uint64 = 4 << 30 // 4GB
)

type txnFileCtx struct {
	slice txnChunkSlice
}

type chunkBatch struct {
	txnChunkSlice
	region    *locate.KeyLocation
	isPrimary bool
}

func (b chunkBatch) String() string {
	return fmt.Sprintf("chunkBatch{region: %d, isPrimary: %t, txnChunkSlice: %v}",
		b.region.Region.GetID(), b.isPrimary, b.txnChunkSlice.chunkIDs)
}

// chunkBatch.txnChunkSlice should be sorted by smallest.
func (b *chunkBatch) getSampleKeys() [][]byte {
	keys := make([][]byte, 0)
	start := sort.Search(b.txnChunkSlice.Len(), func(i int) bool {
		return bytes.Compare(b.region.StartKey, b.txnChunkSlice.chunkRanges[i].smallest) <= 0
	})
	end := b.txnChunkSlice.Len()
	if len(b.region.EndKey) > 0 {
		end = sort.Search(b.txnChunkSlice.Len(), func(i int) bool {
			return bytes.Compare(b.txnChunkSlice.chunkRanges[i].smallest, b.region.EndKey) >= 0
		})
	}
	for i := start; i < end; i++ {
		keys = append(keys, b.txnChunkSlice.chunkRanges[i].smallest)
	}
	return keys
}

// txnChunkSlice should be sorted by txnChunkRange.smallest and no overlapping.
type txnChunkSlice struct {
	chunkIDs    []uint64
	chunkRanges []txnChunkRange
}

func (s txnChunkSlice) String() string {
	slice := make([]string, len(s.chunkRanges))
	for i, ran := range s.chunkRanges {
		slice[i] = fmt.Sprintf("txnChunkSlice{%v: [%s, %s]}", s.chunkIDs[i], kv.StrKey(ran.smallest), kv.StrKey(ran.biggest))
	}
	return fmt.Sprintf("[%s]", strings.Join(slice, ", "))
}

func (s *txnChunkSlice) Smallest() []byte {
	if len(s.chunkRanges) == 0 {
		return nil
	}
	return s.chunkRanges[0].smallest
}

func (s *txnChunkSlice) Biggest() []byte {
	if len(s.chunkRanges) == 0 {
		return nil
	}
	return s.chunkRanges[len(s.chunkRanges)-1].biggest
}

func (cs *txnChunkSlice) appendSlice(other *txnChunkSlice) {
	cs.chunkIDs = append(cs.chunkIDs, other.chunkIDs...)
	cs.chunkRanges = append(cs.chunkRanges, other.chunkRanges...)
}

func (cs *txnChunkSlice) append(chunkID uint64, chunkRange txnChunkRange) {
	cs.chunkIDs = append(cs.chunkIDs, chunkID)
	cs.chunkRanges = append(cs.chunkRanges, chunkRange)
}

func (cs *txnChunkSlice) Len() int {
	return len(cs.chunkIDs)
}

func (cs *txnChunkSlice) Swap(i, j int) {
	cs.chunkIDs[i], cs.chunkIDs[j] = cs.chunkIDs[j], cs.chunkIDs[i]
	cs.chunkRanges[i], cs.chunkRanges[j] = cs.chunkRanges[j], cs.chunkRanges[i]
}

func (cs *txnChunkSlice) Less(i, j int) bool {
	return bytes.Compare(cs.chunkRanges[i].smallest, cs.chunkRanges[j].smallest) < 0
}

<<<<<<< HEAD
func (cs *txnChunkSlice) dedup() {
=======
func (cs *txnChunkSlice) sortAndDedup() {
>>>>>>> 39325d9b
	if len(cs.chunkIDs) <= 1 {
		return
	}

	sort.Sort(cs)

	newIDs := cs.chunkIDs[:1]
	newRanges := cs.chunkRanges[:1]
	for i := 1; i < len(cs.chunkIDs); i++ {
		if cs.chunkIDs[i] != newIDs[len(newIDs)-1] {
			newIDs = append(newIDs, cs.chunkIDs[i])
			newRanges = append(newRanges, cs.chunkRanges[i])
		}
	}
	cs.chunkIDs = newIDs
	cs.chunkRanges = newRanges
}

// []chunkBatch is sorted by region.StartKey.
// Note: regions may be overlapping.
func (cs *txnChunkSlice) groupToBatches(c *locate.RegionCache, bo *retry.Backoffer, mutations CommitterMutations) ([]chunkBatch, error) {
	// Do not use `locate.RegionVerID` as map key to avoid grouping chunks to different batches when `confVer` changes.
	type batchMapKey struct {
		regionID  uint64
		regionVer uint64
	}
	batchMap := make(map[batchMapKey]*chunkBatch)
	for i, chunkRange := range cs.chunkRanges {
		regions, err := chunkRange.getOverlapRegions(c, bo, mutations)
		if err != nil {
			return nil, errors.WithStack(err)
		}

		for _, r := range regions {
			key := batchMapKey{regionID: r.Region.GetID(), regionVer: r.Region.GetVer()}
			if batchMap[key] == nil {
				batchMap[key] = &chunkBatch{
					region: r,
				}
			}
			batchMap[key].append(cs.chunkIDs[i], chunkRange)
		}
	}

	batches := make([]chunkBatch, 0, len(batchMap))
	for _, batch := range batchMap {
		batches = append(batches, *batch)
	}
	sort.Slice(batches, func(i, j int) bool {
		// Sort by both chunks and region, to make sure that primary key is in the first batch:
		// 1. Different batches may contain the same chunks.
		// 2. Different batches may have regions with same start key (if region merge happens during grouping).
		cmp := bytes.Compare(batches[i].region.StartKey, batches[j].region.StartKey)
		if cmp == 0 {
			return bytes.Compare(batches[i].Smallest(), batches[j].Smallest()) < 0
		}
		return cmp < 0
	})

	logutil.Logger(bo.GetCtx()).Debug("txn file group to batches", zap.Stringers("batches", batches))
	return batches, nil
}

type txnChunkRange struct {
	smallest []byte
	biggest  []byte
}

func (r txnChunkRange) String() string {
	return fmt.Sprintf("txnChunkRange[%s,%s]", kv.StrKey(r.smallest), kv.StrKey(r.biggest))
}

func newTxnChunkRange(smallest []byte, biggest []byte) txnChunkRange {
	return txnChunkRange{
		smallest: smallest,
		biggest:  biggest,
	}
}

func (r *txnChunkRange) getOverlapRegions(c *locate.RegionCache, bo *retry.Backoffer, mutations CommitterMutations) ([]*locate.KeyLocation, error) {
	regions := make([]*locate.KeyLocation, 0)
	startKey := r.smallest
	for bytes.Compare(startKey, r.biggest) <= 0 {
		loc, err := c.LocateKey(bo, startKey)
		if err != nil {
			logutil.Logger(bo.GetCtx()).Error("locate key failed", zap.Error(err), zap.String("startKey", kv.StrKey(startKey)))
			return nil, errors.Wrap(err, "locate key failed")
		}
		if MutationsHasDataInRange(mutations, loc.StartKey, loc.EndKey) {
			regions = append(regions, loc)
		}
		if len(loc.EndKey) == 0 {
			break
		}
		startKey = loc.EndKey
	}
	return regions, nil
}

type txnFileAction interface {
	executeBatch(c *twoPhaseCommitter, bo *retry.Backoffer, batch chunkBatch) (*tikvrpc.Response, error)
	onPrimarySuccess(c *twoPhaseCommitter)
	extractKeyError(resp *tikvrpc.Response) *kvrpcpb.KeyError
	asyncExecuteSecondaries() bool
	String() string
}

type txnFilePrewriteAction struct{}

var _ txnFileAction = (*txnFilePrewriteAction)(nil)

func (a txnFilePrewriteAction) executeBatch(c *twoPhaseCommitter, bo *retry.Backoffer, batch chunkBatch) (*tikvrpc.Response, error) {
	primaryLock := c.txnFileCtx.slice.chunkRanges[0].smallest
	req := tikvrpc.NewRequest(tikvrpc.CmdPrewrite, &kvrpcpb.PrewriteRequest{
		StartVersion:   c.startTS,
		PrimaryLock:    primaryLock,
		LockTtl:        c.lockTTL,
		MaxCommitTs:    c.maxCommitTS,
		AssertionLevel: kvrpcpb.AssertionLevel_Off,
		TxnFileChunks:  batch.chunkIDs,
	}, kvrpcpb.Context{
		Priority:               c.priority,
		SyncLog:                c.syncLog,
		ResourceGroupTag:       c.resourceGroupTag,
		DiskFullOpt:            c.diskFullOpt,
		TxnSource:              c.txnSource,
		MaxExecutionDurationMs: uint64(client.ReadTimeoutMedium.Milliseconds()),
		RequestSource:          c.txn.GetRequestSource(),
		ResourceControlContext: &kvrpcpb.ResourceControlContext{
			ResourceGroupName: c.resourceGroupName,
		},
	})
	sender := locate.NewRegionRequestSender(c.store.GetRegionCache(), c.store.GetTiKVClient())
	var resolvingRecordToken *int
	for {
		resp, _, err := sender.SendReq(bo, req, batch.region.Region, client.ReadTimeoutMedium)
		if err != nil {
			return nil, err
		}
		if resp.Resp == nil {
			return nil, errors.WithStack(tikverr.ErrBodyMissing)
		}
		prewriteResp := resp.Resp.(*kvrpcpb.PrewriteResponse)
		keyErrs := prewriteResp.GetErrors()
		if len(keyErrs) == 0 {
			return resp, nil
		}
		var locks []*txnlock.Lock
		for _, keyErr := range keyErrs {
			// Check already exists error
			if alreadyExist := keyErr.GetAlreadyExist(); alreadyExist != nil {
				e := &tikverr.ErrKeyExist{AlreadyExist: alreadyExist}
				return nil, c.extractKeyExistsErr(e)
			}

			// Extract lock from key error
			lock, err1 := txnlock.ExtractLockFromKeyErr(keyErr)
			if err1 != nil {
				return nil, err1
			}
			logutil.Logger(bo.GetCtx()).Info(
				"prewrite txn file encounters lock",
				zap.Uint64("session", c.sessionID),
				zap.Uint64("txnID", c.startTS),
				zap.Stringer("lock", lock),
			)
			// If an optimistic transaction encounters a lock with larger TS, this transaction will certainly
			// fail due to a WriteConflict error. So we can construct and return an error here early.
			// Pessimistic transactions don't need such an optimization. If this key needs a pessimistic lock,
			// TiKV will return a PessimisticLockNotFound error directly if it encounters a different lock. Otherwise,
			// TiKV returns lock.TTL = 0, and we still need to resolve the lock.
			if lock.TxnID > c.startTS {
				return nil, tikverr.NewErrWriteConflictWithArgs(
					c.startTS,
					lock.TxnID,
					0,
					lock.Key,
					kvrpcpb.WriteConflict_Optimistic,
				)
			}
			locks = append(locks, lock)
		}
		if resolvingRecordToken == nil {
			token := c.store.GetLockResolver().RecordResolvingLocks(locks, c.startTS)
			resolvingRecordToken = &token
			defer c.store.GetLockResolver().ResolveLocksDone(c.startTS, *resolvingRecordToken)
		} else {
			c.store.GetLockResolver().UpdateResolvingLocks(locks, c.startTS, *resolvingRecordToken)
		}
		resolveLockOpts := txnlock.ResolveLocksOptions{
			CallerStartTS: c.startTS,
			Locks:         locks,
			Detail:        &c.getDetail().ResolveLock,
		}
		resolveLockRes, err := c.store.GetLockResolver().ResolveLocksWithOpts(bo, resolveLockOpts)
		if err != nil {
			return nil, err
		}
		msBeforeExpired := resolveLockRes.TTL
		if msBeforeExpired > 0 {
			err = bo.BackoffWithCfgAndMaxSleep(
				retry.BoTxnLock,
				int(msBeforeExpired),
				errors.Errorf("2PC txn file prewrite lockedKeys: %d", len(locks)),
			)
			if err != nil {
				return nil, err
			}
		}
	}
}

func (a txnFilePrewriteAction) onPrimarySuccess(c *twoPhaseCommitter) {
	c.run(c, nil)
}

func (a txnFilePrewriteAction) extractKeyError(resp *tikvrpc.Response) *kvrpcpb.KeyError {
	prewriteResp, _ := resp.Resp.(*kvrpcpb.PrewriteResponse)
	errs := prewriteResp.GetErrors()
	if len(errs) > 0 {
		return errs[0]
	}
	return nil
}

func (a txnFilePrewriteAction) asyncExecuteSecondaries() bool {
	return false
}

func (a txnFilePrewriteAction) String() string {
	return "txnFilePrewrite"
}

type txnFileCommitAction struct {
	commitTS uint64
}

var _ txnFileAction = (*txnFileCommitAction)(nil)

func (a txnFileCommitAction) executeBatch(c *twoPhaseCommitter, bo *retry.Backoffer, batch chunkBatch) (*tikvrpc.Response, error) {
	req := tikvrpc.NewRequest(tikvrpc.CmdCommit, &kvrpcpb.CommitRequest{
		Keys:          batch.getSampleKeys(), // To help detect duplicated request.
		StartVersion:  c.startTS,
		CommitVersion: a.commitTS,
		IsTxnFile:     true,
	}, kvrpcpb.Context{
		Priority:               c.priority,
		SyncLog:                c.syncLog,
		ResourceGroupTag:       c.resourceGroupTag,
		DiskFullOpt:            c.diskFullOpt,
		TxnSource:              c.txnSource,
		MaxExecutionDurationMs: uint64(client.ReadTimeoutMedium.Milliseconds()),
		RequestSource:          c.txn.GetRequestSource(),
		ResourceControlContext: &kvrpcpb.ResourceControlContext{
			ResourceGroupName: c.resourceGroupName,
		},
	})
	sender := locate.NewRegionRequestSender(c.store.GetRegionCache(), c.store.GetTiKVClient())
	for {
		resp, _, err := sender.SendReq(bo, req, batch.region.Region, client.ReadTimeoutMedium)
		if batch.isPrimary && sender.GetRPCError() != nil {
			c.setUndeterminedErr(errors.WithStack(sender.GetRPCError()))
		}
		// Unexpected error occurs, return it.
		if err != nil {
			return nil, err
		}
		if resp.Resp == nil {
			return nil, errors.WithStack(tikverr.ErrBodyMissing)
		}
		commitResp := resp.Resp.(*kvrpcpb.CommitResponse)
		if keyErr := commitResp.GetError(); keyErr != nil {
			if rejected := keyErr.GetCommitTsExpired(); rejected != nil {
				logutil.Logger(bo.GetCtx()).Info("2PC commitTS rejected by TiKV, retry with a newer commitTS",
					zap.Uint64("txnStartTS", c.startTS),
					zap.Stringer("info", logutil.Hex(rejected)))

				// Do not retry for a txn which has a too large MinCommitTs
				// 3600000 << 18 = 943718400000
				if rejected.MinCommitTs-rejected.AttemptedCommitTs > 943718400000 {
					return nil, errors.Errorf("2PC MinCommitTS is too large, we got MinCommitTS: %d, and AttemptedCommitTS: %d",
						rejected.MinCommitTs, rejected.AttemptedCommitTs)
				}

				// Update commit ts and retry.
				commitTS, err1 := c.store.GetTimestampWithRetry(bo, c.txn.GetScope())
				if err1 != nil {
					logutil.Logger(bo.GetCtx()).Warn("2PC get commitTS failed",
						zap.Error(err1),
						zap.Uint64("txnStartTS", c.startTS))
					return nil, err1
				}

				c.mu.Lock()
				c.commitTS = commitTS
				c.mu.Unlock()
				// Update the commitTS of the request and retry.
				req.Commit().CommitVersion = commitTS
				continue
			}
			return nil, tikverr.ExtractKeyErr(keyErr)
		}
		return resp, nil
	}
}

func (a txnFileCommitAction) onPrimarySuccess(c *twoPhaseCommitter) {
	c.mu.Lock()
	c.mu.committed = true
	c.mu.Unlock()
}

func (a txnFileCommitAction) extractKeyError(resp *tikvrpc.Response) *kvrpcpb.KeyError {
	commitResp, _ := resp.Resp.(*kvrpcpb.CommitResponse)
	return commitResp.GetError()
}

func (a txnFileCommitAction) asyncExecuteSecondaries() bool {
	return true
}

func (a txnFileCommitAction) String() string {
	return "txnFileCommit"
}

type txnFileRollbackAction struct{}

var _ txnFileAction = (*txnFileRollbackAction)(nil)

func (a txnFileRollbackAction) executeBatch(c *twoPhaseCommitter, bo *retry.Backoffer, batch chunkBatch) (*tikvrpc.Response, error) {
	req := tikvrpc.NewRequest(tikvrpc.CmdBatchRollback, &kvrpcpb.BatchRollbackRequest{
		Keys:         batch.getSampleKeys(), // To help detect duplicated request.
		StartVersion: c.startTS,
		IsTxnFile:    true,
	}, kvrpcpb.Context{
		Priority:               c.priority,
		SyncLog:                c.syncLog,
		ResourceGroupTag:       c.resourceGroupTag,
		DiskFullOpt:            c.diskFullOpt,
		TxnSource:              c.txnSource,
		MaxExecutionDurationMs: uint64(client.ReadTimeoutShort.Milliseconds()),
		RequestSource:          c.txn.GetRequestSource(),
		ResourceControlContext: &kvrpcpb.ResourceControlContext{
			ResourceGroupName: c.resourceGroupName,
		},
	})
	sender := locate.NewRegionRequestSender(c.store.GetRegionCache(), c.store.GetTiKVClient())
	resp, _, err1 := sender.SendReq(bo, req, batch.region.Region, client.ReadTimeoutShort)
	if err1 != nil {
		return nil, err1
	}
	return resp, nil
}

func (a txnFileRollbackAction) onPrimarySuccess(_ *twoPhaseCommitter) {
}

func (a txnFileRollbackAction) extractKeyError(resp *tikvrpc.Response) *kvrpcpb.KeyError {
	rollbackResp, _ := resp.Resp.(*kvrpcpb.BatchRollbackResponse)
	return rollbackResp.GetError()
}

func (a txnFileRollbackAction) asyncExecuteSecondaries() bool {
	return true
}

func (a txnFileRollbackAction) String() string {
	return "txnFileRollback"
}

type step struct {
	name string
	dur  time.Duration
}

func (s step) String() string {
	return fmt.Sprintf("%s:%s", s.name, s.dur.String())
}

func (c *twoPhaseCommitter) executeTxnFile(ctx context.Context) (err error) {
	start := time.Now()
	steps := make([]step, 0)
	stepDone := func(name string) {
		now := time.Now()
		s := step{name: name, dur: now.Sub(start)}
		steps = append(steps, s)
		start = now
	}

	defer func() {
		// Always clean up all written keys if the txn does not commit.
		c.mu.RLock()
		committed := c.mu.committed
		undetermined := c.mu.undeterminedErr != nil
		c.mu.RUnlock()
		if !committed && !undetermined {
			if c.txnFileCtx.slice.Len() > 0 {
				err1 := c.executeTxnFileAction(retry.NewBackofferWithVars(ctx, int(CommitMaxBackoff), c.txn.vars), c.txnFileCtx.slice, txnFileRollbackAction{})
				if err1 != nil {
					logutil.Logger(ctx).Error("txn file: rollback on error failed", zap.Error(err1))
				}
			}
			metrics.TwoPCTxnCounterError.Inc()
		} else {
			metrics.TwoPCTxnCounterOk.Inc()
		}
		c.txn.commitTS = c.commitTS

		logutil.Logger(ctx).Info("execute txn file finished",
			zap.Uint64("startTS", c.startTS),
			zap.Uint64("commitTS", c.commitTS),
			zap.Error(err),
			zap.Stringers("steps", steps))
	}()

	logutil.Logger(ctx).Debug("execute txn file", zap.Uint64("startTS", c.startTS))

	buildBo := retry.NewBackofferWithVars(ctx, int(BuildTxnFileMaxBackoff.Load()), c.txn.vars)

	rcInterceptor := client.ResourceControlInterceptor.Load()
	var ruDetails *util.RUDetails
	if detail := ctx.Value(util.RUDetailsCtxKey); detail != nil {
		ruDetails = detail.(*util.RUDetails)
	}
	reqInfo, err := c.beforeExecuteTxnFile(buildBo, rcInterceptor, ruDetails)
	if err != nil {
		return
	}

	err = c.buildTxnFiles(buildBo, c.mutations)
	stepDone("build")
	if err != nil {
		return
	}

	err = c.preSplitTxnFileRegions(buildBo)
	stepDone("pre-split")
	if err != nil {
		return
	}

	prewriteBo := retry.NewBackofferWithVars(ctx, int(PrewriteMaxBackoff.Load()), c.txn.vars)
	err = c.executeTxnFileAction(prewriteBo, c.txnFileCtx.slice, txnFilePrewriteAction{})
	stepDone("prewrite")
	if err != nil {
		return
	}

	commitBo := retry.NewBackofferWithVars(ctx, int(CommitMaxBackoff), c.txn.vars)
	c.commitTS, err = c.store.GetTimestampWithRetry(commitBo, c.txn.GetScope())
	if err != nil {
		return
	}
	err = c.executeTxnFileAction(commitBo, c.txnFileCtx.slice, txnFileCommitAction{commitTS: c.commitTS})
	stepDone("commit")
	if err != nil {
		return
	}

	err = c.afterExecuteTxnFile(rcInterceptor, reqInfo, ruDetails)
	return
}

func (c *twoPhaseCommitter) executeTxnFileSlice(bo *retry.Backoffer, chunkSlice txnChunkSlice, batches []chunkBatch, action txnFileAction) (txnChunkSlice, error) {
	var err error
	var regionErrChunks txnChunkSlice

	chunksCount := chunkSlice.Len()
	if batches == nil {
		batches, err = chunkSlice.groupToBatches(c.store.GetRegionCache(), bo, c.mutations)
		if err != nil {
			return regionErrChunks, errors.Wrap(err, "txn file: group to batches failed")
		}
	}

	if len(batches) == 1 {
		regionErrSlice, err := c.executeTxnFileSliceSingleBatch(bo, batches[0], action)
		if err != nil {
			return regionErrChunks, err
		} else if regionErrSlice != nil {
			regionErrChunks.appendSlice(regionErrSlice)
		}
		return regionErrChunks, nil
	}

	type result struct {
		regionErrSlice *txnChunkSlice
		err            error
	}
	ch := make(chan result, len(batches))

	exitCh := make(chan struct{})
	defer close(exitCh)

	bo, cancel := bo.Fork()
	defer cancel()

	rateLim := len(batches)
	cnf := config.GetGlobalConfig()
	if rateLim > cnf.CommitterConcurrency {
		rateLim = cnf.CommitterConcurrency
	}
	maxChunksInParallel := int(MaxTxnChunkSizeInParallel / cnf.TiKVClient.TxnChunkMaxSize) // 32 by default
	if chunksCount > maxChunksInParallel {
		rateLim = maxChunksInParallel
	}
	rateLimiter := util.NewRateLimit(rateLim)

	for _, batch := range batches {
		batch := batch
		bo := bo.Clone()
		if exit := rateLimiter.GetToken(exitCh); !exit {
			go func() {
				defer rateLimiter.PutToken()
				regionErrSlice, err := c.executeTxnFileSliceSingleBatch(bo, batch, action)
				ch <- result{regionErrSlice, err}
			}()
		}
	}

	for i := 0; i < len(batches); i++ {
		r := <-ch
		if r.err != nil {
			return regionErrChunks, r.err
		} else if r.regionErrSlice != nil {
			regionErrChunks.appendSlice(r.regionErrSlice)
		}
	}
	regionErrChunks.sortAndDedup()
	return regionErrChunks, nil
}

func (c *twoPhaseCommitter) executeTxnFileSliceSingleBatch(bo *retry.Backoffer, batch chunkBatch, action txnFileAction) (*txnChunkSlice, error) {
	resp, err1 := action.executeBatch(c, bo, batch)
	logutil.Logger(bo.GetCtx()).Debug("txn file: execute batch finished",
		zap.Uint64("startTS", c.startTS),
		zap.Any("batch", batch),
		zap.Stringer("action", action),
		zap.Error(err1))
	if err1 != nil {
		return nil, err1
	}
	if keyErr := action.extractKeyError(resp); keyErr != nil {
		if alreadyExist := keyErr.GetAlreadyExist(); alreadyExist != nil {
			e := &tikverr.ErrKeyExist{AlreadyExist: alreadyExist}
			return nil, c.extractKeyExistsErr(e)
		}
		lock, err2 := txnlock.ExtractLockFromKeyErr(keyErr)
		if err2 != nil {
			return nil, err2
		}
		if lock.TxnID > c.startTS {
			return nil, tikverr.NewErrWriteConflictWithArgs(
				c.startTS,
				lock.TxnID,
				0,
				lock.Key,
				kvrpcpb.WriteConflict_Optimistic,
			)
		}
	}
	regionErr, err1 := resp.GetRegionError()
	if err1 != nil {
		return nil, err1
	}
	if regionErr != nil {
		logutil.Logger(bo.GetCtx()).Debug("txn file: execute batch failed, region error",
			zap.Uint64("startTS", c.startTS),
			zap.Stringer("action", action),
			zap.Any("batch", batch),
			zap.Stringer("regionErr", regionErr))
		return &batch.txnChunkSlice, nil
	}
	return nil, nil
}

func (c *twoPhaseCommitter) executeTxnFileSliceWithRetry(bo *retry.Backoffer, chunkSlice txnChunkSlice, batches []chunkBatch, action txnFileAction) error {
	currentChunks := chunkSlice
	currentBatches := batches
	for {
		var regionErrChunks txnChunkSlice
		regionErrChunks, err := c.executeTxnFileSlice(bo, currentChunks, currentBatches, action)
		if err != nil {
			return errors.WithStack(err)
		}
		if regionErrChunks.Len() == 0 {
			return nil
		}
		logutil.Logger(bo.GetCtx()).Info("txn file meet region errors", zap.Stringer("regionErrChunks", regionErrChunks))
		currentChunks = regionErrChunks
		currentBatches = nil
		err = bo.Backoff(retry.BoRegionMiss, errors.Errorf("txn file: execute failed, region miss"))
		if err != nil {
			return errors.WithStack(err)
		}
	}
}

func (c *twoPhaseCommitter) executeTxnFilePrimaryBatch(bo *retry.Backoffer, firstBatch chunkBatch, action txnFileAction) (regionErr *errorpb.Error, err error) {
	if !firstBatch.region.Contains(c.primary()) {
		logutil.Logger(bo.GetCtx()).Error("txn file: primary out of first batch",
			zap.Uint64("startTS", c.startTS),
			zap.String("primary", kv.StrKey(c.primary())),
			zap.Stringer("action", action),
			zap.Stringer("first batch", firstBatch))
		return nil, fmt.Errorf("txn file: primary out of first batch")
	}

	firstBatch.isPrimary = true
	resp, err := action.executeBatch(c, bo, firstBatch)
	logutil.Logger(bo.GetCtx()).Debug("txn file: execute primary batch finished",
		zap.Uint64("startTS", c.startTS),
		zap.String("primary", kv.StrKey(c.primary())),
		zap.Stringer("action", action),
		zap.Stringer("batch", firstBatch),
		zap.Error(err))
	if err != nil {
		return nil, errors.WithStack(err)
	}
	regionErr, err = resp.GetRegionError()
	if err != nil {
		return nil, errors.WithStack(err)
	}
	if regionErr != nil {
		return regionErr, nil
	}
	action.onPrimarySuccess(c)
	return nil, nil
}

func (c *twoPhaseCommitter) executeTxnFileAction(bo *retry.Backoffer, chunkSlice txnChunkSlice, action txnFileAction) error {
	for {
		batches, err := chunkSlice.groupToBatches(c.store.GetRegionCache(), bo, c.mutations)
		if err != nil {
			return errors.Wrap(err, "txn file: group to batches failed")
		}

		regionErr, err := c.executeTxnFilePrimaryBatch(bo, batches[0], action)
		if err != nil {
			return errors.WithStack(err)
		}
		if regionErr != nil {
			errBo := bo.Backoff(retry.BoRegionMiss, errors.Wrap(errors.New(regionErr.String()), "txn file: execute primary batch failed"))
			if errBo != nil {
				return errors.WithStack(errBo)
			}
			continue
		}

		secondaries := batches[1:]
		if len(secondaries) == 0 {
			return nil
		}
		if !action.asyncExecuteSecondaries() {
			return c.executeTxnFileSliceWithRetry(bo, chunkSlice, secondaries, action)
		}

		c.store.WaitGroup().Add(1)
		errGo := c.store.Go(func() {
			defer c.store.WaitGroup().Done()
			err := c.executeTxnFileSliceWithRetry(bo, chunkSlice, secondaries, action)
			logutil.Logger(bo.GetCtx()).Debug("txn file: async execute secondaries finished",
				zap.Uint64("startTS", c.startTS),
				zap.Stringer("action", action),
				zap.Error(err))
			if err != nil {
				logutil.Logger(bo.GetCtx()).Warn("txn file: async execute secondaries failed",
					zap.Uint64("startTS", c.startTS), zap.Stringer("action", action), zap.Error(err))
			}
		})
		if errGo != nil {
			c.store.WaitGroup().Done()
			logutil.Logger(bo.GetCtx()).Warn("txn file: create goroutine failed",
				zap.Uint64("startTS", c.startTS),
				zap.Stringer("action", action),
				zap.Error(errGo))
		}
		return nil
	}
}

func (c *twoPhaseCommitter) buildTxnFiles(bo *retry.Backoffer, mutations CommitterMutations) error {
	bo, cancel := bo.Fork()
	defer cancel()

	cfg := config.GetGlobalConfig()
	maxTxnChunkSize := int(cfg.TiKVClient.TxnChunkMaxSize)
	capacity := c.txn.Size() + c.txn.Len()*7 + 4
	totalChunks := (capacity + maxTxnChunkSize - 1) / maxTxnChunkSize
	if capacity > maxTxnChunkSize {
		capacity = maxTxnChunkSize
	}
	concurrency := int(cfg.TiKVClient.TxnChunkWriterConcurrency)
	if concurrency > totalChunks {
		concurrency = totalChunks
	}

	writer, err := newChunkWriterClient(c.getKeyspaceID())
	if err != nil {
		return errors.Wrap(err, "new chunk writer client failed")
	}

	results := make([]buildChunkResult, 0, totalChunks)
	resultCh := make(chan buildChunkResult, concurrency)

	totalSize := 0
	inflightChunks := 0
	buf := make([]byte, 0, capacity)
	chunkSmallest := mutations.GetKey(0)
	for i := 0; i < mutations.Len(); i++ {
		key := mutations.GetKey(i)
		op := mutations.GetOp(i)
		val := mutations.GetValue(i)
		entrySize := 2 + len(key) + 1 + 4 + len(val)
		if len(buf) > 0 && len(buf)+entrySize+4 > cap(buf) {
			totalSize += len(buf)
			inflightChunks += 1
			ran := newTxnChunkRange(chunkSmallest, mutations.GetKey(i-1))
			writer.asyncBuildChunk(bo, buf, ran, resultCh)
			chunkSmallest = key
			buf = make([]byte, 0, capacity)

			if inflightChunks >= concurrency {
				r := <-resultCh
				if r.err != nil {
					logutil.Logger(bo.GetCtx()).Error(buildChunkErrMsg, zap.Error(err))
					return errors.Wrap(r.err, buildChunkErrMsg)
				}
				results = append(results, r)
				inflightChunks -= 1
			}
		}
		buf = binary.LittleEndian.AppendUint16(buf, uint16(len(key)))
		buf = append(buf, key...)
		buf = append(buf, byte(op))
		buf = binary.LittleEndian.AppendUint32(buf, uint32(len(val)))
		buf = append(buf, val...)
	}
	if len(buf) > 0 {
		totalSize += len(buf)
		inflightChunks += 1
		ran := newTxnChunkRange(chunkSmallest, mutations.GetKey(mutations.Len()-1))
		writer.asyncBuildChunk(bo, buf, ran, resultCh)
	}

	for i := 0; i < inflightChunks; i++ {
		r := <-resultCh
		if r.err != nil {
			logutil.Logger(bo.GetCtx()).Error(buildChunkErrMsg, zap.Error(err))
			return errors.Wrap(r.err, buildChunkErrMsg)
		}
		results = append(results, r)
	}
	sort.Slice(results, func(i, j int) bool {
		return bytes.Compare(results[i].chunkRange.smallest, results[j].chunkRange.smallest) < 0
	})
	for _, r := range results {
		c.txnFileCtx.slice.append(r.chunkId, r.chunkRange)
	}

	logutil.Logger(bo.GetCtx()).Info("build txn files",
		zap.Uint64("startTS", c.startTS),
		zap.Int("mutationsLen", mutations.Len()),
		zap.Int("totalChunksSize", totalSize),
		zap.Any("chunkIDs", c.txnFileCtx.slice.chunkIDs))
	return nil
}

func (c *twoPhaseCommitter) getKeyspaceID() apicodec.KeyspaceID {
	return c.store.GetRegionCache().Codec().GetKeyspaceID()
}

func (c *twoPhaseCommitter) useTxnFile(ctx context.Context) (bool, error) {
	if c.txn == nil || !c.txn.vars.EnableTxnFile {
		return false, nil
	}
	conf := config.GetGlobalConfig()
	// Don't use txn file for internal request to avoid affect system tables or metadata before it is stable enough.
	// TODO: use txn file for internal TTL & DDL tasks.
	if c.txn.isPessimistic ||
		c.txn.isInternal() ||
		len(conf.TiKVClient.TxnChunkWriterAddr) == 0 ||
		uint64(c.txn.GetMemBuffer().Size()) < conf.TiKVClient.TxnFileMinMutationSize {
		return false, nil
	}
	return true, nil
}

func (c *twoPhaseCommitter) preSplitTxnFileRegions(bo *retry.Backoffer) error {
	batches, err := c.txnFileCtx.slice.groupToBatches(c.store.GetRegionCache(), bo, c.mutations)
	if err != nil {
		return errors.Wrap(err, "group to batches failed")
	}
	var splitKeys [][]byte
	for _, batch := range batches {
		if batch.Len() > PreSplitRegionChunks {
			for i := PreSplitRegionChunks; i < batch.Len(); i += PreSplitRegionChunks {
				splitKeys = append(splitKeys, batch.chunkRanges[i].smallest)
			}
		}
	}
	if len(splitKeys) == 0 {
		return nil
	}
	_, err = c.store.SplitRegions(bo.GetCtx(), splitKeys, false, nil)
	return errors.Wrap(err, "pre split regions failed")
}

func (c *twoPhaseCommitter) beforeExecuteTxnFile(
	bo *retry.Backoffer,
	rcInterceptor *resourceControlClient.ResourceGroupKVInterceptor,
	ruDetails *util.RUDetails,
) (*resourcecontrol.RequestInfo, error) {
	if rcInterceptor == nil {
		return nil, nil
	}

	ctx := bo.GetCtx()
	regionCache := c.store.GetRegionCache()

	var region *locate.Region
	for {
		loc, err := regionCache.LocateKey(bo, c.primary())
		if err != nil {
			return nil, errors.Wrap(err, "failed to locate primary")
		}

		region = regionCache.GetCachedRegionWithRLock(loc.Region)
		if region != nil {
			break
		}

		err = bo.Backoff(retry.BoRegionMiss, errors.New("cached region not found"))
		if err != nil {
			logutil.Logger(ctx).Error("txn file: cached region not found",
				zap.String("key", kv.StrKey(c.primary())),
				zap.Stringer("loc", loc))
			return nil, errors.WithStack(err)
		}
	}

	var replicaNumber int64 = 0
	for _, peer := range region.GetMeta().GetPeers() {
		if peer.GetRole() == metapb.PeerRole_Voter {
			replicaNumber++
		}
	}

	reqInfo := resourcecontrol.NewRequestInfo(
		int64(c.txn.Size()),
		region.GetLeaderStoreID(),
		replicaNumber,
		false,
	)

	consumption, _ /* penalty */, waitDuration, _ /* priority */, err := (*rcInterceptor).OnRequestWait(ctx, c.resourceGroupName, reqInfo)
	if err != nil {
		return nil, errors.WithStack(err)
	}

	if ruDetails != nil {
		ruDetails.Update(consumption, waitDuration)
	}

	return reqInfo, nil
}

func (c *twoPhaseCommitter) afterExecuteTxnFile(rcInterceptor *resourceControlClient.ResourceGroupKVInterceptor, reqInfo *resourcecontrol.RequestInfo, ruDetails *util.RUDetails) error {
	if rcInterceptor == nil {
		return nil
	}

	respInfo := &resourcecontrol.ResponseInfo{}
	consumption, err := (*rcInterceptor).OnResponse(c.resourceGroupName, reqInfo, respInfo)
	if err != nil {
		return errors.WithStack(err)
	}
	if ruDetails != nil {
		ruDetails.Update(consumption, time.Duration(0))
	}

	return nil
}

type chunkWriterClient struct {
	cli         *http.Client
	serviceAddr string
}

func newChunkWriterClient(keyspaceID apicodec.KeyspaceID) (*chunkWriterClient, error) {
	var (
		cfg     = config.GetGlobalConfig()
		scheme  = "http://"
		timeout = time.Duration(BuildTxnFileMaxBackoff.Load()) * time.Millisecond
		client  = &http.Client{Timeout: timeout}
	)
	if len(cfg.Security.ClusterSSLCA) != 0 {
		tlsConfig, err := cfg.Security.ToTLSConfig()
		if err != nil {
			return nil, errors.WithStack(err)
		}

		scheme = "https://"
		client.Transport = &http.Transport{
			TLSClientConfig:   tlsConfig,
			ForceAttemptHTTP2: true,
		}
	}
	serviceAddr := fmt.Sprintf("%s%s/txn_chunk?keyspace_id=%v", scheme, cfg.TiKVClient.TxnChunkWriterAddr, keyspaceID)
	return &chunkWriterClient{client, serviceAddr}, nil
}

func (w *chunkWriterClient) buildChunk(bo *retry.Backoffer, buf []byte) (uint64, error) {
	hash := crc32.New(crc32.MakeTable(crc32.IEEE))
	hash.Write(buf)
	crc := hash.Sum32()
	buf = binary.LittleEndian.AppendUint32(buf, crc)

	data, err := w.request(bo, "POST", buf)
	if err != nil {
		return 0, errors.WithStack(err)
	}
	v := struct {
		ChunkId uint64 `json:"chunk_id"`
	}{}
	if err = json.Unmarshal(data, &v); err != nil {
		return 0, errors.Wrapf(err, "unmarshal response %s", string(data))
	}
	logutil.Logger(bo.GetCtx()).Debug("build txn file", zap.Int("size", len(buf)), zap.Uint64("chunkId", v.ChunkId))
	return v.ChunkId, nil
}

func (w *chunkWriterClient) request(bo *retry.Backoffer, method string, data []byte) ([]byte, error) {
	ctx := bo.GetCtx()
	for {
		if ctx.Err() != nil {
			return nil, errors.WithStack(ctx.Err())
		}

		var body io.Reader
		if len(data) > 0 {
			body = bytes.NewReader(data)
		}

		req, err := http.NewRequestWithContext(ctx, method, w.serviceAddr, body)
		if err != nil {
			return nil, errors.WithStack(err)
		}
		if body != nil {
			req.Header.Set("Content-Type", "application/octet-stream")
		}

		resp, err := w.cli.Do(req)
		if err != nil {
			logutil.Logger(ctx).Warn("request failed", zap.Error(err), zap.String("addr", w.serviceAddr))
			err = bo.Backoff(retry.BoTiKVRPC, errors.WithMessage(err, "request failed"))
			if err != nil {
				return nil, errors.WithStack(err)
			}
			continue
		}
		defer resp.Body.Close()
		if resp.StatusCode != http.StatusOK {
			var bodyStr string
			if data, err := io.ReadAll(resp.Body); err == nil {
				bodyStr = string(data)
			}
			logutil.Logger(ctx).Warn("service error", zap.String("http status", resp.Status), zap.String("body", bodyStr))
			err = bo.Backoff(retry.BoTiKVServerBusy, fmt.Errorf("service error, http status %s", resp.Status))
			if err != nil {
				return nil, errors.WithStack(err)
			}
			continue
		}
		data, err := io.ReadAll(resp.Body)
		return data, errors.WithStack(err)
	}
}

type buildChunkResult struct {
	chunkId    uint64
	chunkRange txnChunkRange
	err        error
}

func (w *chunkWriterClient) asyncBuildChunk(bo *retry.Backoffer, buf []byte, chunkRange txnChunkRange, resultCh chan<- buildChunkResult) {
	go func() {
		chunkId, err := w.buildChunk(bo.Clone(), buf)
		resultCh <- buildChunkResult{chunkId, chunkRange, err}
	}()
}<|MERGE_RESOLUTION|>--- conflicted
+++ resolved
@@ -147,11 +147,7 @@
 	return bytes.Compare(cs.chunkRanges[i].smallest, cs.chunkRanges[j].smallest) < 0
 }
 
-<<<<<<< HEAD
-func (cs *txnChunkSlice) dedup() {
-=======
 func (cs *txnChunkSlice) sortAndDedup() {
->>>>>>> 39325d9b
 	if len(cs.chunkIDs) <= 1 {
 		return
 	}
@@ -740,7 +736,7 @@
 		if regionErrChunks.Len() == 0 {
 			return nil
 		}
-		logutil.Logger(bo.GetCtx()).Info("txn file meet region errors", zap.Stringer("regionErrChunks", regionErrChunks))
+		logutil.Logger(bo.GetCtx()).Debug("txn file meet region errors", zap.Stringer("regionErrChunks", regionErrChunks))
 		currentChunks = regionErrChunks
 		currentBatches = nil
 		err = bo.Backoff(retry.BoRegionMiss, errors.Errorf("txn file: execute failed, region miss"))
