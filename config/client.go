// Copyright 2021 TiKV Authors
//
// Licensed under the Apache License, Version 2.0 (the "License");
// you may not use this file except in compliance with the License.
// You may obtain a copy of the License at
//
//     http://www.apache.org/licenses/LICENSE-2.0
//
// Unless required by applicable law or agreed to in writing, software
// distributed under the License is distributed on an "AS IS" BASIS,
// WITHOUT WARRANTIES OR CONDITIONS OF ANY KIND, either express or implied.
// See the License for the specific language governing permissions and
// limitations under the License.

// NOTE: The code in this file is based on code from the
// TiDB project, licensed under the Apache License v 2.0
//
// https://github.com/pingcap/tidb/tree/cc5e161ac06827589c4966674597c137cc9e809c/store/tikv/config/client.go
//

// Copyright 2021 PingCAP, Inc.
//
// Licensed under the Apache License, Version 2.0 (the "License");
// you may not use this file except in compliance with the License.
// You may obtain a copy of the License at
//
//     http://www.apache.org/licenses/LICENSE-2.0
//
// Unless required by applicable law or agreed to in writing, software
// distributed under the License is distributed on an "AS IS" BASIS,
// WITHOUT WARRANTIES OR CONDITIONS OF ANY KIND, either express or implied.
// See the License for the specific language governing permissions and
// limitations under the License.

package config

import (
	"fmt"
	"time"

	"google.golang.org/grpc/encoding/gzip"
)

const (
	// DefStoreLivenessTimeout is the default value for store liveness timeout.
	DefStoreLivenessTimeout = "1s"
)

// TiKVClient is the config for tikv client.
type TiKVClient struct {
	// GrpcConnectionCount is the max gRPC connections that will be established
	// with each tikv-server.
	GrpcConnectionCount uint `toml:"grpc-connection-count" json:"grpc-connection-count"`
	// After a duration of this time in seconds if the client doesn't see any activity it pings
	// the server to see if the transport is still alive.
	GrpcKeepAliveTime uint `toml:"grpc-keepalive-time" json:"grpc-keepalive-time"`
	// After having pinged for keepalive check, the client waits for a duration of Timeout in seconds
	// and if no activity is seen even after that the connection is closed.
	GrpcKeepAliveTimeout uint `toml:"grpc-keepalive-timeout" json:"grpc-keepalive-timeout"`
	// GrpcCompressionType is the compression type for gRPC channel: none or gzip.
	GrpcCompressionType string `toml:"grpc-compression-type" json:"grpc-compression-type"`
	// CommitTimeout is the max time which command 'commit' will wait.
	CommitTimeout string      `toml:"commit-timeout" json:"commit-timeout"`
	AsyncCommit   AsyncCommit `toml:"async-commit" json:"async-commit"`
	// MaxBatchSize is the max batch size when calling batch commands API.
	MaxBatchSize uint `toml:"max-batch-size" json:"max-batch-size"`
	// If TiKV load is greater than this, TiDB will wait for a while to avoid little batch.
	OverloadThreshold uint `toml:"overload-threshold" json:"overload-threshold"`
	// MaxBatchWaitTime in nanosecond is the max wait time for batch.
	MaxBatchWaitTime time.Duration `toml:"max-batch-wait-time" json:"max-batch-wait-time"`
	// BatchWaitSize is the max wait size for batch.
	BatchWaitSize uint `toml:"batch-wait-size" json:"batch-wait-size"`
	// EnableChunkRPC indicate the data encode in chunk format for coprocessor requests.
	EnableChunkRPC bool `toml:"enable-chunk-rpc" json:"enable-chunk-rpc"`
	// If a Region has not been accessed for more than the given duration (in seconds), it
	// will be reloaded from the PD.
	RegionCacheTTL uint `toml:"region-cache-ttl" json:"region-cache-ttl"`
	// If a store has been up to the limit, it will return error for successive request to
	// prevent the store occupying too much token in dispatching level.
	StoreLimit int64 `toml:"store-limit" json:"store-limit"`
	// StoreLivenessTimeout is the timeout for store liveness check request.
	StoreLivenessTimeout string           `toml:"store-liveness-timeout" json:"store-liveness-timeout"`
	CoprCache            CoprocessorCache `toml:"copr-cache" json:"copr-cache"`
	// CoprReqTimeout is the timeout for a single coprocessor request
	// Note: this is a transitional modification, and it will be removed if it's dynamic configurable version is ready.
	CoprReqTimeout time.Duration `toml:"copr-req-timeout" json:"copr-req-timeout"`
	// TTLRefreshedTxnSize controls whether a transaction should update its TTL or not.
	TTLRefreshedTxnSize      int64  `toml:"ttl-refreshed-txn-size" json:"ttl-refreshed-txn-size"`
	ResolveLockLiteThreshold uint64 `toml:"resolve-lock-lite-threshold" json:"resolve-lock-lite-threshold"`

	// RemoteCoprocessorAddr is the address of the remote coprocessor.
	RemoteCoprocessorAddr string `toml:"remote-coprocessor-addr" json:"remote-coprocessor-addr"`

	// TxnChunkWriterAddr is the address of the txn chunk writer for file-based txn.
	TxnChunkWriterAddr string `toml:"txn-chunk-writer-addr" json:"txn-chunk-writer-addr"`
	// TxnChunkWriterConcurrency is the concurrency to request the txn chunk writer for file-based txn.
	TxnChunkWriterConcurrency uint `toml:"txn-chunk-writer-concurrency" json:"txn-chunk-writer-concurrency"`
	// TxnChunkMaxSize is the maximum size of a txn chunk of file-based txn.
	TxnChunkMaxSize uint64 `toml:"txn-chunk-max-size" json:"txn-chunk-max-size"`
	// TxnFileMinMutationSize is the minimum size of mutations to use file-based txn.
	TxnFileMinMutationSize uint64 `toml:"txn-file-min-mutation-size" json:"txn-file-min-mutation-size"`
}

// AsyncCommit is the config for the async commit feature. The switch to enable it is a system variable.
type AsyncCommit struct {
	// Use async commit only if the number of keys does not exceed KeysLimit.
	KeysLimit uint `toml:"keys-limit" json:"keys-limit"`
	// Use async commit only if the total size of keys does not exceed TotalKeySizeLimit.
	TotalKeySizeLimit uint64 `toml:"total-key-size-limit" json:"total-key-size-limit"`
	// The duration within which is safe for async commit or 1PC to commit with an old schema.
	// The following two fields should NOT be modified in most cases. If both async commit
	// and 1PC are disabled in the whole cluster, they can be set to zero to avoid waiting in DDLs.
	SafeWindow time.Duration `toml:"safe-window" json:"safe-window"`
	// The duration in addition to SafeWindow to make DDL safe.
	AllowedClockDrift time.Duration `toml:"allowed-clock-drift" json:"allowed-clock-drift"`
}

// CoprocessorCache is the config for coprocessor cache.
type CoprocessorCache struct {
	// The capacity in MB of the cache. Zero means disable coprocessor cache.
	CapacityMB float64 `toml:"capacity-mb" json:"capacity-mb"`

	// No json fields for below config. Intend to hide them.

	// Only cache requests that containing small number of ranges. May to be changed in future.
	AdmissionMaxRanges uint64 `toml:"admission-max-ranges" json:"-"`
	// Only cache requests whose result set is small.
	AdmissionMaxResultMB float64 `toml:"admission-max-result-mb" json:"-"`
	// Only cache requests takes notable time to process.
	AdmissionMinProcessMs uint64 `toml:"admission-min-process-ms" json:"-"`
}

// DefaultTiKVClient returns default config for TiKVClient.
func DefaultTiKVClient() TiKVClient {
	return TiKVClient{
		GrpcConnectionCount:  4,
		GrpcKeepAliveTime:    10,
		GrpcKeepAliveTimeout: 3,
		GrpcCompressionType:  "none",
		CommitTimeout:        "41s",
		AsyncCommit: AsyncCommit{
			// FIXME: Find an appropriate default limit.
			KeysLimit:         256,
			TotalKeySizeLimit: 4 * 1024, // 4 KiB
			SafeWindow:        2 * time.Second,
			AllowedClockDrift: 500 * time.Millisecond,
		},

		MaxBatchSize:      128,
		OverloadThreshold: 200,
		MaxBatchWaitTime:  0,
		BatchWaitSize:     8,

		EnableChunkRPC: true,

		RegionCacheTTL:       600,
		StoreLimit:           0,
		StoreLivenessTimeout: DefStoreLivenessTimeout,

		TTLRefreshedTxnSize: 32 * 1024 * 1024,

		CoprCache: CoprocessorCache{
			CapacityMB:            1000,
			AdmissionMaxRanges:    500,
			AdmissionMaxResultMB:  10,
			AdmissionMinProcessMs: 5,
		},
		CoprReqTimeout: 60 * time.Second,

		ResolveLockLiteThreshold: 16,

		TxnChunkWriterConcurrency: 4,
		TxnChunkMaxSize:           128 * 1024 * 1024,
<<<<<<< HEAD
		TxnFileMinMutationSize:    8 * 1024 * 1024,
=======
		TxnFileMinMutationSize:    16 * 1024 * 1024,
>>>>>>> 5963f871
	}
}

// Valid checks if this config is valid.
func (config *TiKVClient) Valid() error {
	if config.GrpcConnectionCount == 0 {
		return fmt.Errorf("grpc-connection-count should be greater than 0")
	}
	if config.GrpcCompressionType != "none" && config.GrpcCompressionType != gzip.Name {
		return fmt.Errorf("grpc-compression-type should be none or %s, but got %s", gzip.Name, config.GrpcCompressionType)
	}
	return nil
}<|MERGE_RESOLUTION|>--- conflicted
+++ resolved
@@ -171,11 +171,7 @@
 
 		TxnChunkWriterConcurrency: 4,
 		TxnChunkMaxSize:           128 * 1024 * 1024,
-<<<<<<< HEAD
-		TxnFileMinMutationSize:    8 * 1024 * 1024,
-=======
 		TxnFileMinMutationSize:    16 * 1024 * 1024,
->>>>>>> 5963f871
 	}
 }
 
